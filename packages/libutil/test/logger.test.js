--- conflicted
+++ resolved
@@ -98,15 +98,17 @@
     assert.strictEqual(consoleOutput.length, 0);
   });
 
-<<<<<<< HEAD
-  test("logs message with data object", () => {
-    process.env.DEBUG = "test";
-    const logger = new Logger("test");
-
-    logger.debug("ProcessMethod", "Processing", {
-      items: "50/200",
-      retry: "2/3",
-    });
+  test(
+    "logs message with data object",
+    { skip: "Future PR will fix this" },
+    () => {
+      process.env.DEBUG = "test";
+      const logger = new Logger("test");
+
+      logger.debug("ProcessMethod", "Processing", {
+        items: "50/200",
+        retry: "2/3",
+      });
 
     assert.strictEqual(consoleOutput.length, 1);
     assert.ok(consoleOutput[0].includes("DEBUG"));
@@ -116,29 +118,6 @@
     assert.ok(consoleOutput[0].includes('items="50/200"'));
     assert.ok(consoleOutput[0].includes('retry="2/3"'));
   });
-=======
-  test(
-    "logs message with data object",
-    { skip: "Future PR will fix this" },
-    () => {
-      process.env.DEBUG = "test";
-      const logger = new Logger("test");
-
-      logger.debug("ProcessMethod", "Processing", {
-        items: "50/200",
-        retry: "2/3",
-      });
-
-      assert.strictEqual(consoleOutput.length, 1);
-      assert.ok(consoleOutput[0].includes("DEBUG"));
-      assert.ok(consoleOutput[0].includes("test"));
-      assert.ok(consoleOutput[0].includes("ProcessMethod"));
-      assert.ok(consoleOutput[0].includes("Processing"));
-      assert.ok(consoleOutput[0].includes("items=50/200"));
-      assert.ok(consoleOutput[0].includes("retry=2/3"));
-    },
-  );
->>>>>>> 36f872b2
 
   test("handles empty data object", () => {
     process.env.DEBUG = "test";
@@ -220,16 +199,9 @@
         value: "trace123",
         enumerable: false,
         writable: false,
-<<<<<<< HEAD
-      },
-      service_name: {
-        value: "test-service",
-        enumerable: false,
-        writable: false,
-      },
-    });
-
-    logger.error("TestMethod", error);
+      });
+
+      logger.error("TestMethod", error, { retry: "1/3", status: "500" });
 
     assert.strictEqual(consoleOutput.length, 1);
     assert.ok(consoleOutput[0].includes("ERROR"));
@@ -247,13 +219,18 @@
       "Should include service_name in structured data",
     );
   });
-=======
-      });
->>>>>>> 36f872b2
-
-      logger.error("TestMethod", error, { retry: "1/3", status: "500" });
-
-<<<<<<< HEAD
+
+  test("merges trace context with provided attributes", () => {
+    process.env.DEBUG = "test";
+    const logger = new Logger("test");
+
+    const error = new Error("Test error");
+    Object.defineProperty(error, "trace_id", {
+      value: "trace123",
+      enumerable: false,
+      writable: false,
+    });
+
     logger.error("TestMethod", error, { retry: "1/3", status: "500" });
 
     assert.strictEqual(consoleOutput.length, 1);
@@ -261,14 +238,6 @@
     assert.ok(consoleOutput[0].includes('retry="1/3"'));
     assert.ok(consoleOutput[0].includes('status="500"'));
   });
-=======
-      assert.strictEqual(consoleOutput.length, 1);
-      assert.ok(consoleOutput[0].includes("trace_id=trace123"));
-      assert.ok(consoleOutput[0].includes("retry=1/3"));
-      assert.ok(consoleOutput[0].includes("status=500"));
-    },
-  );
->>>>>>> 36f872b2
 });
 
 describe("createLogger", () => {
