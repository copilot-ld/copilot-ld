# Changelog

<<<<<<< HEAD
## 2025-11-17

- Added HTTPS proxy support via `HTTPS_PROXY` environment variable
- Added `https-proxy-agent` dependency for proxy configuration
- Created `createProxyAwareFetch()` helper function to automatically configure
  proxy when `HTTPS_PROXY` or `https_proxy` environment variables are set
- Updated `createLlm()` factory to use proxy-aware fetch by default
=======
## 2025-11-18

- Bump version
>>>>>>> 03575fb1

## 2025-10-19

- Bump version

## 2025-10-16

- Refactored retry logic into reusable `Retry` class in `@copilot-ld/libutil`
- Updated `Copilot` class to use injected `Retry` dependency for better
  testability
- Moved retry tests to `@copilot-ld/libutil/test/retry.test.js`
- Enhanced retry logic to handle transient server errors (502 Bad Gateway, 503
  Service Unavailable, 504 Gateway Timeout)
- Added retry support for network connection errors (ECONNREFUSED, ECONNRESET,
  ETIMEDOUT)
- Increased maximum retry attempts from 5 to 10 for better resilience during
  heavy data processing
- Added jitter to exponential backoff to prevent thundering herd problem
- Added comprehensive test coverage for all retry scenarios

## 2025-10-15

- Bump version

## 2025-10-14

- Bump version

- **BREAKING**: Updated `createCompletions()` to use explicit parameters instead
  of object parameter
- Enhanced OpenAI API compatibility with improved message and tool formatting

## 2025-09-08

- Fixed critical bug in `#withRetry()` method where exhausted retry attempts
  with HTTP 429 errors would fall through without proper error handling
- Enhanced type safety with `llm.CompletionsResponse` objects and proper
  `tool.ToolDefinition.fromObject()` conversions
- Improved message normalization converting `Message` to standard format with
  `withIdentifier()` support
- Streamlined retry logic with reusable `#withRetry()` method applied to both
  completions and embeddings
- Updated default model configuration from `gpt-4o` to `gpt-4.1` for platform
  consistency

## 2025-08-12

- Initial `libcopilot` package implementation
- Added core copilot integration utilities
- Version `v1.0.0`<|MERGE_RESOLUTION|>--- conflicted
+++ resolved
@@ -1,18 +1,13 @@
 # Changelog
 
-<<<<<<< HEAD
-## 2025-11-17
+## 2025-11-18
 
+- Bump version
 - Added HTTPS proxy support via `HTTPS_PROXY` environment variable
 - Added `https-proxy-agent` dependency for proxy configuration
 - Created `createProxyAwareFetch()` helper function to automatically configure
   proxy when `HTTPS_PROXY` or `https_proxy` environment variables are set
 - Updated `createLlm()` factory to use proxy-aware fetch by default
-=======
-## 2025-11-18
-
-- Bump version
->>>>>>> 03575fb1
 
 ## 2025-10-19
 
