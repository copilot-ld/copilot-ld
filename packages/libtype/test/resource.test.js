--- conflicted
+++ resolved
@@ -209,7 +209,6 @@
     assert.strictEqual(message.id.tokens, 7);
   });
 
-<<<<<<< HEAD
   test(
     "withIdentifier preserves existing subject when no subject parameter",
     { skip: "Future PR will fix this" },
@@ -230,25 +229,6 @@
       assert.strictEqual(message.id.tokens, 7);
     },
   );
-=======
-  test("withIdentifier preserves existing subjects when no subjects parameter", () => {
-    const message = common.Message.fromObject({
-      id: {
-        subjects: ["#existing"],
-      },
-      content: "Hello, world!",
-    });
-    message.withIdentifier();
-
-    assert.strictEqual(typeof message.id, "object");
-    assert.strictEqual(message.id.type, "common.Message");
-    // Should generate a UUID
-    assert.strictEqual(message.id.name.length, 36);
-    assert.strictEqual(message.id.parent, "");
-    assert.deepStrictEqual(message.id.subjects, ["#existing"]);
-    assert.strictEqual(message.id.tokens, 7);
-  });
->>>>>>> 38542539
 
   test("withIdentifier overwrites existing subjects when subjects parameter provided", () => {
     const message = common.Message.fromObject({
